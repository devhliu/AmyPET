'''
Aligning tools for PET dynamic frames
'''

__author__ = "Pawel Markiewicz"
__copyright__ = "Copyright 2022-3"

import copy
import logging
import os
import shutil
from datetime import datetime
from itertools import combinations
from pathlib import Path
from subprocess import run

import dcm2niix
import numpy as np
import spm12
from miutil.fdio import hasext
from miutil.imio import nii
from niftypet import nimpa

from .preproc import id_acq
from .ur_tools import preproc_ur
from .utils import get_atlas

# > tracer in different radionuclide group
f18group = ['fbb', 'fbp', 'flute']
c11group = ['pib']

# > list of registration/motion metrics for alignment
reg_metric_list = ['rss', 'adst']

log = logging.getLogger(__name__)


def save4dnii(lfrm, fnii, descrip='AmyPET generated', retarr=True):
    '''
    Save 4D NIfTI image from a list of files of consecutive
    frames `lfrm` to file path `fnii`.
    '''

    # > number of frames for the whole study
    nfrm4d = len(lfrm)
    tmp = nimpa.getnii(lfrm[0], output='all')
    niia = np.zeros((nfrm4d,) + tmp['shape'], dtype=np.float32)
    for i, frm in enumerate(lfrm):
        im_ = nimpa.getnii(frm)
        # > remove NaNs if any
        im_[np.isnan(im_)] = 0
        niia[i, ...] = im_

    # > save aligned frames
    nimpa.array2nii(
        niia, tmp['affine'], fnii, descrip=descrip,
        trnsp=(tmp['transpose'].index(0), tmp['transpose'].index(1), tmp['transpose'].index(2)),
        flip=tmp['flip'])

    if retarr:
        return niia
    else:
        return None


def align_frames(fniis, times, fref, Cnt, reg_tool='spm', save4d=True, f4d=None, outpath=None):
    """
    Align frames by mashing the short ones as defined by the threshold.
    Arguments:
    fniis:      list of PET frames for alignment
    times:      is a list or an array of start/stop (2D list/array) or
                a 1D time duration list/array.
    fref:       the NIfTI file of a reference frame to which registration/
                alignment is performed.
    reg_tool:   the software used for registration/alignment, by default
                it is SPM ('spm'), alternatively it can be DIPY ('dipy').
    saved4d:    if True, saves aligned frames into a one 4D NIfTI file.
    f4d:        the file name of the 4D output NIfTI file.
    reg_fwhm:   FWHM of the smoothing used for reference and floating
                images in registration.
    reg_costfun:the registration cost function, by default the normalised
                mutual information, 'nmi'.
    """

    # > the FWHM of the Gaussian kernel used for smoothing the images before registration
    # and only for registration purposes.
    reg_fwhm = Cnt['align']['reg_fwhm']
    # > the threshold above which registration transformation is deemed to
    # represent motion (not noise); based on a metric
    # of combined rotations and translations or average distance (rigid body).
    reg_thrshld = Cnt['align']['reg_thrshld']
    reg_costfun = Cnt['align']['reg_costfun']
    # > the shortest PET frame to be used for registration in the alignment process.
    frm_lsize = Cnt['align']['frame_min_dur']
    reg_metric = Cnt['align']['reg_metric']

    if reg_metric not in reg_metric_list:
        raise ValueError('Unrecognised registration metric.')

    if reg_tool == 'dipy':
        if reg_metric == 'rss':
            log.warning(
                '`rss` is not supported option for DIPY registration - switching to `adst`')
            reg_metric = 'adst'

    # > number of frames
    nfrm = len(fniis)

    if isinstance(times, list) or isinstance(times, np.ndarray):
        tmp = np.array(times)
        if tmp.ndim == 2:
            ts = tmp
            dur = np.zeros(nfrm)
            dur = np.array([t[1] - t[0] for t in ts])
        else:
            raise ValueError('unrecognised dimension for frame times')

        if len(dur) != len(fniis):
            raise ValueError(
                'the number of frames must be the same as number of frame time definitions')
    else:
        raise ValueError('unrecognised frame times')

    outdct = {}    # > output dictionary

    if outpath is None:
        opth = Path(fniis[0]).parent
    else:
        opth = Path(outpath)

    mniidir = opth / 'mashed'
    rsmpl_opth = mniidir / 'aligned'
    nimpa.create_dir(mniidir)
    nimpa.create_dir(rsmpl_opth)

    # > short frame size for registration (in seconds)
    frms_l = dur < frm_lsize

    # > number of frames to be mashed for registration
    nmfrm = np.sum(frms_l)

    # > number of resulting mashed frame sets, e.g., the consecutive frames
    # can be mashed into one or more frames
    nset = int(np.floor(np.sum(dur[frms_l]) / frm_lsize))

    # > overall list of mashed frames and normal frames which are longer than `frm_lsize`
    mfrms = []

    nmfrm_chck = 0
    # > mashing frames for registration
    for i in range(nset):
        sfrms = ts[:, 1] <= (i+1) * frm_lsize
        sfrms *= ts[:, 1] > i * frm_lsize

        # > list of keys of frames to be mashed
        ifrm = [i for i in range(nfrm) if sfrms[i]]

        # > append to the overall list of mashed frames
        mfrms.append(ifrm)

        # > update the overall number of frames to be mashed
        nmfrm_chck += len(ifrm)

    # >> CHECKS >>
    if nmfrm_chck != nmfrm:
        raise ValueError(
            'Mashing frames inconsistent: number of frames to be mashed incorrectly established.')
    # > add the normal length (not mashed) frames
    for i, frm in enumerate(~frms_l):
        if frm:
            mfrms.append([i])
            nmfrm_chck += 1
    if nmfrm_chck != nfrm:
        raise ValueError('Mashing frames inconsistency: number of overall frames'
                         ' (including mashed) is incorrectly established')
    # << <<

    # > the output file paths of mashed frames
    mfrms_out = []

    # > generate NIfTI series of mashed frames for registration
    for mgrp in mfrms:

        # > image holder
        tmp = nimpa.getnii(fniis[mgrp[0]], output='all')
        im = np.zeros(tmp['shape'], dtype=np.float32)

        for i in mgrp:
            im += nimpa.getnii(fniis[i])

        # > output file path and name
        fout = mniidir / (f'mashed_n{len(mgrp)}_' + fniis[mgrp[0]].name)

        # > append the mashed frames output file path
        mfrms_out.append(fout)

        nimpa.array2nii(im, tmp['affine'], fout, descrip='mashed PET frames for registration',
                        trnsp=tmp['transpose'], flip=tmp['flip'])

    if len(mfrms_out) != len(mfrms):
        raise ValueError(
            'The number of generated mashed frames is inconsistent with the intended mashed frames'
        )

    outdct['mashed_frame_idx'] = mfrms
    outdct['mashed_files'] = mfrms_out

    # > initialise the array for metric of registration result (sum of angles+translations)
    R = np.zeros(len(mfrms_out))

    # > similar metric but uses a sampled average distance imposed by the affine transformation
    D = np.zeros(len(mfrms_out))

    # > full rotations and translations for mashed and full frames
    RT = np.zeros((len(mfrms_out), 6), dtype=np.float32)
    RTf = np.zeros((nfrm, 6),)

    # > affine file outputs
    S = [None for _ in range(len(mfrms_out))]

    # > aligned/resampled file names
    faligned = [None for _ in range(nfrm)]

    # > counter for base frames
    fi = 0

    # > register the mashed frames to the reference (UR/SUVr frame by default)
    for mi, mfrm in enumerate(mfrms_out):

        # # > make sure the images are not compressed, i.e., ending with .nii
        # if not hasext(mfrm, 'nii'):
        #     raise ValueError('The mashed frame files should be uncompressed NIfTI')

        # > pick the reference point as the centre of mass of the floating imaging (used in `D`)
        _, com_ = nimpa.centre_mass_rel(mfrm)

        if reg_tool == 'spm':
            # > register mashed frames to the reference
            spm_res = nimpa.coreg_spm(fref, mfrm, fwhm_ref=reg_fwhm, fwhm_flo=reg_fwhm,
                                      fwhm=[13, 13], costfun=reg_costfun,
                                      fcomment='_mashed_ref-mfrm', outpath=mniidir, visual=0,
                                      save_arr=False, del_uncmpr=True, pickname='flo')

            S[mi] = (spm_res['faff'])

            RT[mi, :] = np.concatenate((spm_res['rotations'], spm_res['translations']), axis=0)
            rot_ss = np.sum((180 * spm_res['rotations'] / np.pi)**2)**.5
            trn_ss = np.sum(spm_res['translations']**2)**.5
            R[mi] = rot_ss + trn_ss

            # > average distance due to transformation/motion
            D[mi] = nimpa.aff_dist(spm_res['affine'], com_)

        elif reg_tool == 'dipy':
            # > register mashed frames to the reference using DIPY
            dipy_res = nimpa.affine_dipy(fref, mfrm, metric='MI', outpath=mniidir,
                                         fcomment='_mashed_ref-mfrm', rfwhm=reg_fwhm,
                                         ffwhm=reg_fwhm)

            S[mi] = (dipy_res['faff'])

            # > average distance due to transformation/motion
            D[mi] = nimpa.aff_dist(dipy_res['affine'], com_)

        # > align each frame through resampling
        for i in mfrms[mi]:

            # > get the rotation and translation parameters for each frame
            RTf[i, :] = RT[mi, :]

            if (R[mi] > reg_thrshld) * (reg_metric == 'rss') or (D[mi] > reg_thrshld) * (
                    reg_metric == 'adst'):
                # > resample images for alignment

                if reg_tool == 'spm':
                    faligned[fi] = nimpa.resample_spm(
                        fref,
                        fniis[i],
                        S[mi],
                        intrp=1.,
                        outpath=rsmpl_opth,
                        pickname='flo',
                        del_ref_uncmpr=True,
                        del_flo_uncmpr=True,
                        del_out_uncmpr=True,
                    )
                elif reg_tool == 'dipy':

                    rsmpld = nimpa.resample_dipy(fref, fniis[i], faff=S[mi], outpath=rsmpl_opth,
                                                 pickname='flo', intrp=1)

                    faligned[fi] = rsmpld['fnii']

            else:
                faligned[fi] = rsmpl_opth / fniis[i].name
                shutil.copyfile(fniis[i], faligned[fi])

            fi += 1

    outdct['affines'] = S
    outdct['metric'] = R
    outdct['metric2'] = D
    # > for every frame:
    outdct['rot_trans'] = RTf
    outdct['faligned'] = faligned

    if save4d:
        if f4d is not None and Path(f4d).parent.is_dir():
            falign_nii = f4d
        else:
            falign_nii = opth / 'aligned_via_mashing_using_ref_4D.nii.gz'

        niia = save4dnii(faligned, falign_nii, descrip='AmyPET-aligned frames', retarr=True)

        outdct['f4d'] = falign_nii
        outdct['im4d'] = niia

    return outdct


<<<<<<< HEAD
def align(niidat, Cnt, reg_tool='spm', com_correction=True, outpath=None, use_stored=True):
    """align all the frames in static, dynamic or coffee-break acquisitions"""
=======
# =====================================================================
def align(niidat,
          Cnt,
          reg_tool='spm',
          com_correction=True,
          ur_fwhm=0,
          outpath=None,
          use_stored=True):

    ''' align all the frames in static, dynamic or coffee-break
        acquisitions.

        Arguments:
        - com_correction: centre-of-mass correction - moves the coordinate system to the 
                    centre of the spatial image intensity distribution.
        - ur_fwhm:  FWHM smoothing parameter (in mm) for the Gaussian smoothing of
                    the uptake ratio (UR) image (static part).
    '''

>>>>>>> f879a909
    if outpath is None and 'outpath' not in niidat:
        k = niidat['descr'][0]['frms'][0]
        opth = niidat['series'][0][k]['fnii'].parent
    elif outpath is not None:
        opth = Path(outpath)
        nimpa.create_dir(opth)
    elif 'outpath' in niidat:
        opth = Path(niidat['outpath'])

    # IDENTIFY UR/STATIC SERIES DATA
    stat_tdata = id_acq(niidat, acq_type='ur')

    # ALIGN PET FRAMES FOR STATIC/DYNAMIC IMAGING
    # > align the PET frames around the equilibrium static scan/uptake ration (UR)
<<<<<<< HEAD
    aligned_ur = align_ur(stat_tdata, Cnt, reg_tool=reg_tool, com_correction=com_correction,
                          outpath=opth, use_stored=use_stored)
=======
    aligned_ur = align_ur(
        stat_tdata,
        Cnt,
        reg_tool=reg_tool,
        com_correction=com_correction,
        ur_fwhm=ur_fwhm,
        outpath=opth,
        use_stored=use_stored)

>>>>>>> f879a909

    # > align for all dynamic frames (if any remaining)
    aligned_dyn = align_break(niidat, aligned_ur, Cnt, reg_tool=reg_tool, use_stored=use_stored)

    return aligned_dyn


def align_ur(
    stat_tdata,
    Cnt,
    reg_tool='spm',
    outpath=None,
    save_not_aligned=True,
    use_stored=False,
    com_correction=True,
    ur_fwhm=0,
    save_params=False,
):
    """
    Align uptake ration (UR, aka SUVr) frames after conversion to NIfTI format.

    Arguments:
    - com_correction: centre-of-mass correction - moves the coordinate system to the
                      centre of the spatial image intensity distribution.
    - save_params:  save all the rotations and translations into a 3D matrix
<<<<<<< HEAD
    - reg_tool:   the registration tool/method; SPM by default ('spm'), DIPY as
                  an alternative ('dipy')
    - reg_metric: metric used in evaluating the amount motion when deciding
                  motion correction. reg_tool='adst' does average sampled distance;
                  the other option is the summed root sum square of
                  translations and rotations, 'rss', available only for SPM.
    """

    # > the FWHM of the Gaussian kernel used for smoothing the images before registration
    # and only for registration purposes.
=======
    - reg_tool:     the registration tool/method; SPM by default ('spm'), DIPY as
                    an alternative ('dipy')
    - reg_metric:   metric used in evaluating the amount motion when deciding
                    motion correction. reg_tool='adst' does average sampled distance;
                    the other option is the summed root sum square of
                    translations and rotations, 'rss', available only for SPM.
    - ur_fwhm:      FWHM smoothing parameter (in mm) for the Gaussian smoothing of
                    the uptake ratio (UR) image.

    '''

    # > the FWHM of the Gaussian kernel used for smoothing the images before registration and only for registration purposes.
>>>>>>> f879a909
    reg_fwhm = Cnt['align']['reg_fwhm']
    # > the metric and threshold for the registration/motion when
    # deciding to apply the transformation
    reg_metric = Cnt['align']['reg_metric']
    reg_thrshld = Cnt['align']['reg_thrshld']
    reg_costfun = Cnt['align']['reg_costfun']

    if reg_metric not in reg_metric_list:
        raise ValueError('Unrecognised registration metric.')

    if reg_tool == 'dipy':
        if reg_metric == 'rss':
            log.warning(
                '`rss` is not supported option for DIPY registration - switching to `adst`')
            reg_metric = 'adst'

    if outpath is None:
        align_out = stat_tdata[stat_tdata['descr']['frms'][0]]['fnii'].parent.parent
    else:
        align_out = Path(outpath)

    # > number of PET frames in series with static/UR data
    nfrm = len(stat_tdata['descr']['frms'])

    # > Nnumber of frames for uptake ratio image (UR/SUVr)
    nsfrm = len(stat_tdata['descr']['ur']['frms'])

    # > NIfTI output folder
    niidir = align_out / 'NIfTI_aligned'
    niidir_i = niidir / 'intermediate'
    nimpa.create_dir(niidir)
    nimpa.create_dir(niidir_i)

    # > folder of resampled and aligned NIfTI files (SPM)
    rsmpl_opth = niidir / 'SPM-aligned'
    nimpa.create_dir(rsmpl_opth)

    tmp = stat_tdata[stat_tdata['descr']['frms'][0]]
    if 'tstudy' in tmp:
        t_ = 'study-' + tmp['tstudy']
    elif 'tacq' in tmp:
        t_ = 'acq-' + tmp['tacq']
    else:
        t_ = ''

    # > re-aligned output file names and output dictionary
    faligned = f'UR-aligned_{nsfrm}-summed-frames_' + nimpa.rem_chars(
        stat_tdata[stat_tdata['descr']['frms'][0]]['series']) + '.nii.gz'
    faligned_c = f'UR-aligned_{nsfrm}-summed-frames_' + com_correction * (
        'CoM_') + nimpa.rem_chars(stat_tdata[stat_tdata['descr']['frms'][0]]['series']) + '.nii.gz'
    faligned_s = f'Aligned-{nfrm}-frames-to-UR_' + nimpa.rem_chars(
        stat_tdata[stat_tdata['descr']['frms'][0]]['series']) + '.nii.gz'
    falign_dct = f'Aligned-{nfrm}-frames-to-UR_{t_}_' + nimpa.rem_chars(
        stat_tdata[stat_tdata['descr']['frms'][0]]['series']) + '.npy'
    faligned = niidir_i / faligned
    faligned_s = niidir / faligned_s
    faligned_c = niidir_i / faligned_c
    falign_dct = niidir / falign_dct

    # > the same for the not aligned frames, if requested
    fnotaligned = 'UR_NOT_aligned_' + nimpa.rem_chars(
        stat_tdata[stat_tdata['descr']['frms'][0]]['series']) + '.nii.gz'
    fnotaligned = niidir_i / fnotaligned

    # > Matrices: motion metric + paths to affine
    R = S = None

    outdct = None

    # > check if the file exists
    if not use_stored or not falign_dct.is_file():

        # > list all NIfTI files
        nii_frms = []
        for k in stat_tdata['descr']['ur']['frms']:
            nii_frms.append(stat_tdata[k]['fnii'])

        # > CORE ALIGNMENT OF UR (SUVr) FRAMES:

        # > frame-based motion metric (rotations+translation)
        R = np.zeros((len(nii_frms), len(nii_frms)), dtype=np.float32)
        # > average sampled distance alternative metric
        D = np.zeros((len(nii_frms), len(nii_frms)), dtype=np.float32)

        # > paths to the affine files
        S = [[None for _ in range(len(nii_frms))] for _ in range(len(nii_frms))]

        # > go through all possible combinations of frame registration
        for c in combinations(stat_tdata['descr']['ur']['frms'], 2):
            frm0 = stat_tdata['descr']['ur']['frms'].index(c[0])
            frm1 = stat_tdata['descr']['ur']['frms'].index(c[1])

            fnii0 = nii_frms[frm0]
            fnii1 = nii_frms[frm1]

            log.info(f'2-way registration of frame #{frm0} and frame #{frm1}')

            if reg_tool == 'spm':
                # > one way registration (1)
                spm_res = nimpa.coreg_spm(fnii0, fnii1, fwhm_ref=reg_fwhm, fwhm_flo=reg_fwhm,
                                          fwhm=[13, 13], costfun=reg_costfun,
                                          fcomment=f'_combi_{frm0}-{frm1}', outpath=niidir,
                                          visual=0, save_arr=False, del_uncmpr=True)

                rot_ss = np.sum((180 * spm_res['rotations'] / np.pi)**2)**.5
                trn_ss = np.sum(spm_res['translations']**2)**.5
                R[frm0, frm1] = rot_ss + trn_ss

                # > pick the reference point as the centre of mass of the floating imaging
                # (used in `D`)
                _, com_ = nimpa.centre_mass_rel(fnii1)
                # > average distance due to transformation/motion
                D[frm0, frm1] = nimpa.aff_dist(spm_res['affine'], com_)

                S[frm0][frm1] = spm_res['faff']

                # > the other way registration
                spm_res = nimpa.coreg_spm(fnii1, fnii0, fwhm_ref=reg_fwhm, fwhm_flo=reg_fwhm,
                                          fwhm=[13, 13], costfun=reg_costfun,
                                          fcomment=f'_combi_{frm1}-{frm0}', outpath=niidir,
                                          visual=0, save_arr=False, del_uncmpr=True)

                rot_ss = np.sum((180 * spm_res['rotations'] / np.pi)**2)**.5
                trn_ss = np.sum(spm_res['translations']**2)**.5
                R[frm1, frm0] = rot_ss + trn_ss

                # > pick the reference point as the centre of mass of the floating imaging
                # (used in `D`)
                _, com_ = nimpa.centre_mass_rel(fnii0)
                # > average distance due to transformation/motion
                D[frm1, frm0] = nimpa.aff_dist(spm_res['affine'], com_)

                S[frm1][frm0] = spm_res['faff']

            elif reg_tool == 'dipy':
                # > 1st way of registration using DIPY
                dipy_res = nimpa.affine_dipy(fnii0, fnii1, rfwhm=reg_fwhm, ffwhm=reg_fwhm,
                                             outpath=niidir, fcomment=f'_combi_{frm0}-{frm1}')

                S[frm0][frm1] = (dipy_res['faff'])

                # > average distance due to transformation/motion
                _, com_ = nimpa.centre_mass_rel(fnii1)
                D[frm0, frm1] = nimpa.aff_dist(dipy_res['affine'], com_)

                # > 2nd way of registration using DIPY
                dipy_res = nimpa.affine_dipy(fnii1, fnii0, rfwhm=reg_fwhm, ffwhm=reg_fwhm,
                                             outpath=niidir, fcomment=f'_combi_{frm1}-{frm0}')

                S[frm1][frm0] = (dipy_res['faff'])

                # > average distance due to transformation/motion
                _, com_ = nimpa.centre_mass_rel(fnii0)
                D[frm1, frm0] = nimpa.aff_dist(dipy_res['affine'], com_)

        # > FIND THE REFERENCE FRAME
        # > sum frames along floating frames
        fsum = np.sum(R, axis=0)
        fsumd = np.sum(D, axis=0)

        # > sum frames along reference frames
        rsum = np.sum(R, axis=1)
        rsumd = np.sum(D, axis=1)

        # > reference frame for UR composite frame
        rfrm = np.argmin(fsum + rsum)
        rfrmd = np.argmin(fsumd + rsumd)

        print('reference frame using rss', rfrm)
        print('reference frame using adst', rfrmd)

        niiref = nimpa.getnii(nii_frms[rfrm], output='all')

        # > initialise target aligned UR image
        niiim = np.zeros((len(nii_frms),) + niiref['shape'], dtype=np.float32)

        # > copy in the target frame for UR composite
        niiim[rfrm, ...] = niiref['im']

        # > aligned individual frames, starting with the reference
        fnii_aligned = [nii_frms[rfrm]]

        for ifrm in range(len(nii_frms)):

            # > ignore the reference frame already dealt with
            if ifrm == rfrm:
                continue

            # > check if the motion for this frame is large enough to warren correction
            if (R[rfrm, ifrm] > reg_thrshld) * (reg_metric == 'rss') or (
                    D[rfrm, ifrm] > reg_thrshld) * (reg_metric == 'adst'):

                # > resample images for alignment
                if reg_tool == 'spm':
                    frsmpl = nimpa.resample_spm(
                        nii_frms[rfrm],
                        nii_frms[ifrm],
                        S[rfrm][ifrm],
                        intrp=1.,
                        outpath=rsmpl_opth,
                        pickname='flo',
                        del_ref_uncmpr=True,
                        del_flo_uncmpr=True,
                        del_out_uncmpr=True,
                    )

                elif reg_tool == 'dipy':
                    rsmpld = nimpa.resample_dipy(nii_frms[rfrm], nii_frms[ifrm],
                                                 faff=S[rfrm][ifrm], outpath=rsmpl_opth,
                                                 pickname='flo', intrp=1)

                    frsmpl = rsmpld['fnii']

                fnii_aligned.append(frsmpl)
                niiim[ifrm, ...] = nimpa.getnii(frsmpl)

            else:
                fnii_aligned.append(nii_frms[ifrm])
                niiim[ifrm, ...] = nimpa.getnii(nii_frms[ifrm])

        # > remove NaNs
        niiim[np.isnan(niiim)] = 0

        # > save aligned UR frames
        nimpa.array2nii(
            niiim, niiref['affine'], faligned, descrip='AmyPET: aligned UR frames',
            trnsp=(niiref['transpose'].index(0), niiref['transpose'].index(1),
                   niiref['transpose'].index(2)), flip=niiref['flip'])

        # SINGLE UR FRAME  &  CoM CORRECTION
        # > preprocess the aligned PET into a single UR frame
<<<<<<< HEAD
        ur_frm = preproc_ur(faligned, outpath=niidir, com_correction=com_correction)
        fref = ur_frm['fcom']
=======
        ur_frm = preproc_ur(faligned, outpath=niidir, com_correction=com_correction, fwhm=ur_fwhm)
        if ur_fwhm>0:
            fref = ur_frm['fcom_smo']
        else:
            fref = ur_frm['fcom']
        #+++++++++++++++++++++++++++++++++++++++++++++++++++++
>>>>>>> f879a909

        # > saved frames aligned and CoM-modified
        fniic_aligned = []
        niiim[:] = 0
        for i in range(len(fnii_aligned)):
            com_ = nimpa.centre_mass_corr(fnii_aligned[i], outpath=rsmpl_opth, com=ur_frm['com'])
            fniic_aligned.append(com_['fim'])
            niiim[i, ...] = nimpa.getnii(com_['fim'])

        # > save aligned UR frames
        tmp = nimpa.getnii(fref, output='all')
        nimpa.array2nii(
            niiim, tmp['affine'], faligned_c,
            descrip='AmyPET: aligned UR frames' + com_correction * (', CoM-modified'),
            trnsp=(tmp['transpose'].index(0), tmp['transpose'].index(1),
                   tmp['transpose'].index(2)), flip=tmp['flip'])

        # > output dictionary
        outdct = {
            'ur': {
                'fpet': faligned_c, 'fur': fref, 'fpeti': fniic_aligned, 'outpath': niidir,
                'Metric': R, 'faff': S}, 'wide': {}}

        # > save static image which is not aligned
        if save_not_aligned:
            nii_noalign = np.zeros(niiim.shape, dtype=np.float32)
            for k, fnf in enumerate(nii_frms):
                nii_noalign[k, ...] = nimpa.getnii(fnf)

            nimpa.array2nii(
                nii_noalign, niiref['affine'], fnotaligned, descrip='AmyPET: unaligned UR frames',
                trnsp=(niiref['transpose'].index(0), niiref['transpose'].index(1),
                       niiref['transpose'].index(2)), flip=niiref['flip'])

            outdct['ur']['fpet_notaligned'] = fnotaligned

        # The remaining frames of static or fully dynamic PET

        # > indices of non-UR frames
        idx_r = [f not in stat_tdata['descr']['ur']['frms'] for f in stat_tdata['descr']['frms']]

        falign = np.array([stat_tdata[f]['fnii'] for f in stat_tdata['descr']['frms']])
        ts = np.array(stat_tdata['descr']['timings'])

        aligned_wide = align_frames(list(falign[idx_r]), ts[idx_r], fref, Cnt, save4d=False,
                                    f4d=None, outpath=niidir)

        # > output files for affines
        S_w = [None for _ in range(nfrm)]

        # > motion metrics for any remaining frames
        R_w = np.zeros(nfrm)
        D_w = np.zeros(nfrm)

        # > output paths of aligned images for the static part
        fnii_aligned_w = [None for _ in range(nfrm)]

        niiim_ = np.zeros((nfrm,) + niiref['shape'], dtype=np.float32)

        # > index/counter for UR/SUVr frames and wide frames
        fsi = 0
        fwi = 0

        for fi, frm in enumerate(falign):
            if idx_r[fi]:
                S_w[fi] = aligned_wide['affines'][fwi]
                R_w[fi] = aligned_wide['metric'][fwi]
                D_w[fi] = aligned_wide['metric2'][fwi]
                fnii_aligned_w[fi] = aligned_wide['faligned'][fwi]
                niiim_[fi, ...] = nimpa.getnii(fnii_aligned_w[fi])
                fwi += 1
            else:
                # > already aligned as part of UR
                fnii_aligned_w[fi] = Path(outdct['ur']['fpeti'][fsi])
                S_w[fi] = S[rfrm][fsi]
                R_w[fi] = R[rfrm][fsi]
                niiim_[fi, ...] = niiim[fsi, ...]
                fsi += 1

        # > save aligned static/dynamic frames
        nimpa.array2nii(
            niiim_, niiref['affine'], faligned_s, descrip='AmyPET: aligned static frames',
            trnsp=(niiref['transpose'].index(0), niiref['transpose'].index(1),
                   niiref['transpose'].index(2)), flip=niiref['flip'])

        outdct['wide'] = {
            'fpet': faligned_s, 'fpeti': fnii_aligned_w, 'outpath': niidir, 'Metric': R_w,
            'faff': S_w}

        np.save(falign_dct, outdct)
    else:
        outdct = np.load(falign_dct, allow_pickle=True)
        outdct = outdct.item()

    return outdct


def align_break(
    niidat,
    aligned_ur,
    Cnt,
    reg_tool='spm',
    use_stored=False,
):
    """
    Align the Coffee-Break protocol data to Static/UR (SUVr) data
    to form one consistent dynamic 4D NIfTI image
    Arguments:
      niidat:     dictionary of all input NIfTI series.
      aligned_ur: dictionary of the alignment output for UR frames
      reg_tool:   the method of registration used in aligning PET frames,
                  by default it is SPM ('spm') with the alternative of
                  DIPY ('dipy')
      frame_min_dur:
      decay_corr:
    """
    reg_fwhm = Cnt['align']['reg_fwhm']
    # > the threshold for the registration metric (combined trans. and rots)
    # when deciding to apply the transformation
    reg_thrshld = Cnt['align']['reg_thrshld']
    # > registration cost function
    reg_costfun = Cnt['align']['reg_costfun']
    # > the shortest PET frame to be used for registration in the alignment process.
    # frame_min_dur=Cnt['align']['frame_min_dur']
    # > correct for decay between different series relative to the earliest one
    decay_corr = Cnt['align']['decay_corr'],

    # > identify coffee-break data if any
    bdyn_tdata = id_acq(niidat, acq_type='break')

    if not bdyn_tdata:
        log.info('no coffee-break protocol data detected.')
        return aligned_ur

    if decay_corr:
        # > DECAY CORRECTION
        # > get the start time of each series for decay correction if requested
        ts = [sri['time'][0] for sri in niidat['descr']]
        # > index the earliest ref time
        i_tref = np.argmin(ts)
        idxs = list(range(len(ts)))
        idxs.pop(i_tref)
        i_tsrs = idxs
        # > time difference
        td = [ts[i] - ts[i_tref] for i in i_tsrs]
        if len(td) > 1:
            raise ValueError(
                'currently only one dynamic break is allowed - detected more than one')
        else:
            td = td[0]

        # > what tracer / radionuclide is used?
        istp = 'F18' * (niidat['tracer'] in f18group) + 'C11' * (niidat['tracer'] in c11group)

        # > decay constant using half-life
        lmbd = np.log(2) / nimpa.resources.riLUT[istp]['thalf']

        # > decay correction factor
        dcycrr = 1 / np.exp(-lmbd * td)
    else:
        dcycrr = 1.

    # # > output folder for mashed frames for registration/alignment
    # mniidir = niidat['outpath']/'mashed_break'
    # rsmpl_opth = mniidir/'aligned'
    # nimpa.create_dir(mniidir)
    # nimpa.create_dir(rsmpl_opth)

    tstudy = bdyn_tdata[bdyn_tdata['descr']['frms'][0]]['tstudy']

    # > output dictionary
    falign_dct = niidat[
        'outpath'] / 'NIfTI_aligned' / f'Dynamic-early-frames_study-{tstudy}_aligned-to-UR-ref.npy'

    if use_stored and falign_dct.is_file():
        outdct = np.load(falign_dct, allow_pickle=True)
        return outdct.item()

    # > get the aligned wide/static NIfTI files
    faligned_stat = aligned_ur['wide']['fpeti']

    # > reference frame (UR by default)
    fref = aligned_ur['ur']['fur']

    # > dynamic frames to be aligned
    fniis = [bdyn_tdata[k]['fnii'] for k in bdyn_tdata['descr']['frms']]
    # > timings of the frames
    ts = np.array(bdyn_tdata['descr']['timings'])

    aligned = align_frames(fniis, ts, fref, Cnt, reg_tool=reg_tool, save4d=False,
                           outpath=niidat['outpath'])

    # > number of frames for the whole study
    fall = aligned['faligned'] + faligned_stat
    nfrma = len(fall)
    tmp = nimpa.getnii(aligned['faligned'][0], output='all')
    niia = np.zeros((nfrma,) + tmp['shape'], dtype=np.float32)
    for fi, frm in enumerate(aligned['faligned']):
        im_ = nimpa.getnii(frm)
        # > remove NaNs if any
        im_[np.isnan(im_)] = 0
        niia[fi, ...] = im_

    for fii, frm in enumerate(faligned_stat):
        im_ = dcycrr * nimpa.getnii(frm)
        # > remove NaNs if any
        im_[np.isnan(im_)] = 0
        niia[fi + 1 + fii, ...] = im_

    nfrm = niia.shape[0]
    # > output file
    falign_nii = (niidat['outpath'] / 'NIfTI_aligned' /
                  f'Dynamic-{nfrm}-frames_study-{tstudy}_aligned-to-UR-ref.nii.gz')

    # > save aligned frames
    nimpa.array2nii(
        niia, tmp['affine'], falign_nii, descrip='AmyPET: aligned dynamic frames',
        trnsp=(tmp['transpose'].index(0), tmp['transpose'].index(1), tmp['transpose'].index(2)),
        flip=tmp['flip'])

    outdct = {'fpet': falign_nii, 'fpeti': fall, 'alignment': aligned}
    outdct.update(aligned_ur)
    np.save(falign_dct, outdct)

    return outdct<|MERGE_RESOLUTION|>--- conflicted
+++ resolved
@@ -318,30 +318,17 @@
     return outdct
 
 
-<<<<<<< HEAD
-def align(niidat, Cnt, reg_tool='spm', com_correction=True, outpath=None, use_stored=True):
-    """align all the frames in static, dynamic or coffee-break acquisitions"""
-=======
-# =====================================================================
-def align(niidat,
-          Cnt,
-          reg_tool='spm',
-          com_correction=True,
-          ur_fwhm=0,
-          outpath=None,
+def align(niidat, Cnt, reg_tool='spm', com_correction=True, ur_fwhm=0, outpath=None,
           use_stored=True):
-
-    ''' align all the frames in static, dynamic or coffee-break
-        acquisitions.
-
-        Arguments:
-        - com_correction: centre-of-mass correction - moves the coordinate system to the 
-                    centre of the spatial image intensity distribution.
-        - ur_fwhm:  FWHM smoothing parameter (in mm) for the Gaussian smoothing of
-                    the uptake ratio (UR) image (static part).
-    '''
-
->>>>>>> f879a909
+    """
+    align all the frames in static, dynamic or coffee-break acquisitions.
+
+    Arguments:
+      - com_correction: centre-of-mass correction - moves the coordinate system to the
+                  centre of the spatial image intensity distribution.
+      - ur_fwhm:  FWHM smoothing parameter (in mm) for the Gaussian smoothing of
+                  the uptake ratio (UR) image (static part).
+    """
     if outpath is None and 'outpath' not in niidat:
         k = niidat['descr'][0]['frms'][0]
         opth = niidat['series'][0][k]['fnii'].parent
@@ -356,20 +343,8 @@
 
     # ALIGN PET FRAMES FOR STATIC/DYNAMIC IMAGING
     # > align the PET frames around the equilibrium static scan/uptake ration (UR)
-<<<<<<< HEAD
     aligned_ur = align_ur(stat_tdata, Cnt, reg_tool=reg_tool, com_correction=com_correction,
-                          outpath=opth, use_stored=use_stored)
-=======
-    aligned_ur = align_ur(
-        stat_tdata,
-        Cnt,
-        reg_tool=reg_tool,
-        com_correction=com_correction,
-        ur_fwhm=ur_fwhm,
-        outpath=opth,
-        use_stored=use_stored)
-
->>>>>>> f879a909
+                          ur_fwhm=ur_fwhm, outpath=opth, use_stored=use_stored)
 
     # > align for all dynamic frames (if any remaining)
     aligned_dyn = align_break(niidat, aligned_ur, Cnt, reg_tool=reg_tool, use_stored=use_stored)
@@ -395,31 +370,18 @@
     - com_correction: centre-of-mass correction - moves the coordinate system to the
                       centre of the spatial image intensity distribution.
     - save_params:  save all the rotations and translations into a 3D matrix
-<<<<<<< HEAD
     - reg_tool:   the registration tool/method; SPM by default ('spm'), DIPY as
                   an alternative ('dipy')
     - reg_metric: metric used in evaluating the amount motion when deciding
                   motion correction. reg_tool='adst' does average sampled distance;
                   the other option is the summed root sum square of
                   translations and rotations, 'rss', available only for SPM.
+    - ur_fwhm:      FWHM smoothing parameter (in mm) for the Gaussian smoothing of
+                    the uptake ratio (UR) image.
     """
 
     # > the FWHM of the Gaussian kernel used for smoothing the images before registration
     # and only for registration purposes.
-=======
-    - reg_tool:     the registration tool/method; SPM by default ('spm'), DIPY as
-                    an alternative ('dipy')
-    - reg_metric:   metric used in evaluating the amount motion when deciding
-                    motion correction. reg_tool='adst' does average sampled distance;
-                    the other option is the summed root sum square of
-                    translations and rotations, 'rss', available only for SPM.
-    - ur_fwhm:      FWHM smoothing parameter (in mm) for the Gaussian smoothing of
-                    the uptake ratio (UR) image.
-
-    '''
-
-    # > the FWHM of the Gaussian kernel used for smoothing the images before registration and only for registration purposes.
->>>>>>> f879a909
     reg_fwhm = Cnt['align']['reg_fwhm']
     # > the metric and threshold for the registration/motion when
     # deciding to apply the transformation
@@ -651,17 +613,11 @@
 
         # SINGLE UR FRAME  &  CoM CORRECTION
         # > preprocess the aligned PET into a single UR frame
-<<<<<<< HEAD
-        ur_frm = preproc_ur(faligned, outpath=niidir, com_correction=com_correction)
-        fref = ur_frm['fcom']
-=======
         ur_frm = preproc_ur(faligned, outpath=niidir, com_correction=com_correction, fwhm=ur_fwhm)
-        if ur_fwhm>0:
+        if ur_fwhm > 0:
             fref = ur_frm['fcom_smo']
         else:
             fref = ur_frm['fcom']
-        #+++++++++++++++++++++++++++++++++++++++++++++++++++++
->>>>>>> f879a909
 
         # > saved frames aligned and CoM-modified
         fniic_aligned = []
